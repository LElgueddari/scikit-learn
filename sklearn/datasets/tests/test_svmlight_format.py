from bz2 import BZ2File
import gzip
from io import BytesIO
import numpy as np
import os
import shutil
from tempfile import NamedTemporaryFile

from sklearn.externals.six import b

from sklearn.utils.testing import assert_equal
from sklearn.utils.testing import assert_array_equal
from sklearn.utils.testing import assert_array_almost_equal
from sklearn.utils.testing import assert_raises
from sklearn.utils.testing import raises
from sklearn.utils.testing import assert_in

import sklearn
from sklearn.datasets import (load_svmlight_file, load_svmlight_files,
                              dump_svmlight_file)

currdir = os.path.dirname(os.path.abspath(__file__))
datafile = os.path.join(currdir, "data", "svmlight_classification.txt")
multifile = os.path.join(currdir, "data", "svmlight_multilabel.txt")
invalidfile = os.path.join(currdir, "data", "svmlight_invalid.txt")
invalidfile2 = os.path.join(currdir, "data", "svmlight_invalid_order.txt")


def test_load_svmlight_file():
    X, y = load_svmlight_file(datafile)

    # test X's shape
    assert_equal(X.indptr.shape[0], 7)
    assert_equal(X.shape[0], 6)
    assert_equal(X.shape[1], 21)
    assert_equal(y.shape[0], 6)

    # test X's non-zero values
    for i, j, val in ((0, 2, 2.5), (0, 10, -5.2), (0, 15, 1.5),
                     (1, 5, 1.0), (1, 12, -3),
                     (2, 20, 27)):

        assert_equal(X[i, j], val)

    # tests X's zero values
    assert_equal(X[0, 3], 0)
    assert_equal(X[0, 5], 0)
    assert_equal(X[1, 8], 0)
    assert_equal(X[1, 16], 0)
    assert_equal(X[2, 18], 0)

    # test can change X's values
    X[0, 2] *= 2
    assert_equal(X[0, 2], 5)

    # test y
    assert_array_equal(y, [1, 2, 3, 4, 1, 2])


def test_load_svmlight_file_fd():
    # test loading from file descriptor
    X1, y1 = load_svmlight_file(datafile)

    fd = os.open(datafile, os.O_RDONLY)
    try:
        X2, y2 = load_svmlight_file(fd)
        assert_array_equal(X1.data, X2.data)
        assert_array_equal(y1, y2)
    finally:
        os.close(fd)


def test_load_svmlight_file_multilabel():
    X, y = load_svmlight_file(multifile, multilabel=True)
    assert_equal(y, [(0, 1), (2,), (1, 2)])


def test_load_svmlight_files():
    X_train, y_train, X_test, y_test = load_svmlight_files([datafile] * 2,
                                                           dtype=np.float32)
    assert_array_equal(X_train.toarray(), X_test.toarray())
    assert_array_equal(y_train, y_test)
    assert_equal(X_train.dtype, np.float32)
    assert_equal(X_test.dtype, np.float32)

    X1, y1, X2, y2, X3, y3 = load_svmlight_files([datafile] * 3,
                                                 dtype=np.float64)
    assert_equal(X1.dtype, X2.dtype)
    assert_equal(X2.dtype, X3.dtype)
    assert_equal(X3.dtype, np.float64)


def test_load_svmlight_file_n_features():
    X, y = load_svmlight_file(datafile, n_features=22)

    # test X'shape
    assert_equal(X.indptr.shape[0], 7)
    assert_equal(X.shape[0], 6)
    assert_equal(X.shape[1], 22)

    # test X's non-zero values
    for i, j, val in ((0, 2, 2.5), (0, 10, -5.2),
                     (1, 5, 1.0), (1, 12, -3)):

        assert_equal(X[i, j], val)

    # 21 features in file
    assert_raises(ValueError, load_svmlight_file, datafile, n_features=20)


def test_load_compressed():
    X, y = load_svmlight_file(datafile)

    with NamedTemporaryFile(prefix="sklearn-test", suffix=".gz") as tmp:
        tmp.close()  # necessary under windows
        with open(datafile, "rb") as f:
            shutil.copyfileobj(f, gzip.open(tmp.name, "wb"))
        Xgz, ygz = load_svmlight_file(tmp.name)
<<<<<<< HEAD
=======
        # because we "close" it manually and write to it,
        # we need to remove it manually.
        os.remove(tmp.name)
>>>>>>> 09dc09a1
    assert_array_equal(X.toarray(), Xgz.toarray())
    assert_array_equal(y, ygz)

    with NamedTemporaryFile(prefix="sklearn-test", suffix=".bz2") as tmp:
        tmp.close()  # necessary under windows
        with open(datafile, "rb") as f:
            shutil.copyfileobj(f, BZ2File(tmp.name, "wb"))
        Xbz, ybz = load_svmlight_file(tmp.name)
<<<<<<< HEAD
=======
        # because we "close" it manually and write to it,
        # we need to remove it manually.
        os.remove(tmp.name)
>>>>>>> 09dc09a1
    assert_array_equal(X.toarray(), Xbz.toarray())
    assert_array_equal(y, ybz)


@raises(ValueError)
def test_load_invalid_file():
    load_svmlight_file(invalidfile)


@raises(ValueError)
def test_load_invalid_order_file():
    load_svmlight_file(invalidfile2)


@raises(ValueError)
def test_load_zero_based():
    f = BytesIO(b("-1 4:1.\n1 0:1\n"))
    load_svmlight_file(f, zero_based=False)


def test_load_zero_based_auto():
    data1 = b("-1 1:1 2:2 3:3\n")
    data2 = b("-1 0:0 1:1\n")

    f1 = BytesIO(data1)
    X, y = load_svmlight_file(f1, zero_based="auto")
    assert_equal(X.shape, (1, 3))

    f1 = BytesIO(data1)
    f2 = BytesIO(data2)
    X1, y1, X2, y2 = load_svmlight_files([f1, f2], zero_based="auto")
    assert_equal(X1.shape, (1, 4))
    assert_equal(X2.shape, (1, 4))


def test_load_with_qid():
    # load svmfile with qid attribute
    data = b("""
    3 qid:1 1:0.53 2:0.12
    2 qid:1 1:0.13 2:0.1
    7 qid:2 1:0.87 2:0.12""")
    X, y = load_svmlight_file(BytesIO(data), query_id=False)
    assert_array_equal(y, [3, 2, 7])
    assert_array_equal(X.toarray(), [[.53, .12], [.13, .1], [.87, .12]])
    res1 = load_svmlight_files([BytesIO(data)], query_id=True)
    res2 = load_svmlight_file(BytesIO(data), query_id=True)
    for X, y, qid in (res1, res2):
        assert_array_equal(y, [3, 2, 7])
        assert_array_equal(qid, [1, 1, 2])
        assert_array_equal(X.toarray(), [[.53, .12], [.13, .1], [.87, .12]])


@raises(ValueError)
def test_load_invalid_file2():
    load_svmlight_files([datafile, invalidfile, datafile])


@raises(TypeError)
def test_not_a_filename():
    # in python 3 integers are valid file opening arguments (taken as unix
    # file descriptors)
    load_svmlight_file(.42)


@raises(IOError)
def test_invalid_filename():
    load_svmlight_file("trou pic nic douille")


def test_dump():
    Xs, y = load_svmlight_file(datafile)
    Xd = Xs.toarray()

    # slicing a csr_matrix can unsort its .indices, so test that we sort
    # those correctly
    Xsliced = Xs[np.arange(Xs.shape[0])]

    for X in (Xs, Xd, Xsliced):
        for zero_based in (True, False):
            for dtype in [np.float32, np.float64, np.int32]:
                f = BytesIO()
                # we need to pass a comment to get the version info in;
                # LibSVM doesn't grok comments so they're not put in by
                # default anymore.
                dump_svmlight_file(X.astype(dtype), y, f, comment="test",
                                   zero_based=zero_based)
                f.seek(0)

                comment = f.readline()
                try:
                    comment = str(comment, "utf-8")
                except TypeError:  # fails in Python 2.x
                    pass

                assert_in("scikit-learn %s" % sklearn.__version__, comment)

                comment = f.readline()
                try:
                    comment = str(comment, "utf-8")
                except TypeError:  # fails in Python 2.x
                    pass

                assert_in(["one", "zero"][zero_based] + "-based", comment)

                X2, y2 = load_svmlight_file(f, dtype=dtype,
                                            zero_based=zero_based)
                assert_equal(X2.dtype, dtype)
                assert_array_equal(X2.sorted_indices().indices, X2.indices)
                if dtype == np.float32:
                    assert_array_almost_equal(
                        # allow a rounding error at the last decimal place
                        Xd.astype(dtype), X2.toarray(), 4)
                else:
                    assert_array_almost_equal(
                        # allow a rounding error at the last decimal place
                        Xd.astype(dtype), X2.toarray(), 15)
                assert_array_equal(y, y2)


def test_dump_concise():
    one = 1
    two = 2.1
    three = 3.01
    exact = 1.000000000000001
    # loses the last decimal place
    almost = 1.0000000000000001
    X = [[one, two, three, exact, almost],
         [1e9, 2e18, 3e27, 0, 0],
         [0, 0, 0, 0, 0],
         [0, 0, 0, 0, 0],
         [0, 0, 0, 0, 0]]
    y = [one, two, three, exact, almost]
    f = BytesIO()
    dump_svmlight_file(X, y, f)
    f.seek(0)
    # make sure it's using the most concise format possible
    assert_equal(f.readline(),
                 b("1 0:1 1:2.1 2:3.01 3:1.000000000000001 4:1\n"))
    assert_equal(f.readline(), b("2.1 0:1000000000 1:2e+18 2:3e+27\n"))
    assert_equal(f.readline(), b("3.01 \n"))
    assert_equal(f.readline(), b("1.000000000000001 \n"))
    assert_equal(f.readline(), b("1 \n"))
    f.seek(0)
    # make sure it's correct too :)
    X2, y2 = load_svmlight_file(f)
    assert_array_almost_equal(X, X2.toarray())
    assert_array_equal(y, y2)


def test_dump_comment():
    X, y = load_svmlight_file(datafile)
    X = X.toarray()

    f = BytesIO()
    ascii_comment = "This is a comment\nspanning multiple lines."
    dump_svmlight_file(X, y, f, comment=ascii_comment, zero_based=False)
    f.seek(0)

    X2, y2 = load_svmlight_file(f, zero_based=False)
    assert_array_almost_equal(X, X2.toarray())
    assert_array_equal(y, y2)

    # XXX we have to update this to support Python 3.x
    utf8_comment = b("It is true that\n\xc2\xbd\xc2\xb2 = \xc2\xbc")
    f = BytesIO()
    assert_raises(UnicodeDecodeError,
                  dump_svmlight_file, X, y, f, comment=utf8_comment)

    unicode_comment = utf8_comment.decode("utf-8")
    f = BytesIO()
    dump_svmlight_file(X, y, f, comment=unicode_comment, zero_based=False)
    f.seek(0)

    X2, y2 = load_svmlight_file(f, zero_based=False)
    assert_array_almost_equal(X, X2.toarray())
    assert_array_equal(y, y2)

    f = BytesIO()
    assert_raises(ValueError,
                  dump_svmlight_file, X, y, f, comment="I've got a \0.")


def test_dump_invalid():
    X, y = load_svmlight_file(datafile)

    f = BytesIO()
    y2d = [y]
    assert_raises(ValueError, dump_svmlight_file, X, y2d, f)

    f = BytesIO()
    assert_raises(ValueError, dump_svmlight_file, X, y[:-1], f)


def test_dump_query_id():
    # test dumping a file with query_id
    X, y = load_svmlight_file(datafile)
    X = X.toarray()
    query_id = np.arange(X.shape[0]) // 2
    f = BytesIO()
    dump_svmlight_file(X, y, f, query_id=query_id, zero_based=True)

    f.seek(0)
    X1, y1, query_id1 = load_svmlight_file(f, query_id=True, zero_based=True)
    assert_array_almost_equal(X, X1.toarray())
    assert_array_almost_equal(y, y1)
    assert_array_almost_equal(query_id, query_id1)<|MERGE_RESOLUTION|>--- conflicted
+++ resolved
@@ -116,12 +116,9 @@
         with open(datafile, "rb") as f:
             shutil.copyfileobj(f, gzip.open(tmp.name, "wb"))
         Xgz, ygz = load_svmlight_file(tmp.name)
-<<<<<<< HEAD
-=======
         # because we "close" it manually and write to it,
         # we need to remove it manually.
         os.remove(tmp.name)
->>>>>>> 09dc09a1
     assert_array_equal(X.toarray(), Xgz.toarray())
     assert_array_equal(y, ygz)
 
@@ -130,12 +127,9 @@
         with open(datafile, "rb") as f:
             shutil.copyfileobj(f, BZ2File(tmp.name, "wb"))
         Xbz, ybz = load_svmlight_file(tmp.name)
-<<<<<<< HEAD
-=======
         # because we "close" it manually and write to it,
         # we need to remove it manually.
         os.remove(tmp.name)
->>>>>>> 09dc09a1
     assert_array_equal(X.toarray(), Xbz.toarray())
     assert_array_equal(y, ybz)
 
