--- conflicted
+++ resolved
@@ -12,26 +12,13 @@
 
 import inspect
 import warnings
-<<<<<<< HEAD
-=======
 import sys
 import functools
->>>>>>> 09dc09a1
 
 import numpy as np
 import scipy.sparse as sp
 import scipy
 
-<<<<<<< HEAD
-np_version = []
-for x in np.__version__.split('.'):
-    try:
-        np_version.append(int(x))
-    except ValueError:
-        # x may be of the form dev-1ea1592
-        np_version.append(x)
-np_version = tuple(np_version)
-=======
 
 def _parse_version(version_string):
     version = []
@@ -46,7 +33,6 @@
 
 np_version = _parse_version(np.__version__)
 sp_version = _parse_version(scipy.__version__)
->>>>>>> 09dc09a1
 
 
 try:
@@ -268,8 +254,6 @@
                 cond[np.isnan(x) & np.isnan(y)] = True
             return cond
 
-<<<<<<< HEAD
-=======
 
 if np_version < (1, 7):
     # Prior to 1.7.0, np.frombuffer wouldn't work for empty first arg.
@@ -282,7 +266,6 @@
     frombuffer_empty = np.frombuffer
 
 
->>>>>>> 09dc09a1
 if np_version < (1, 8):
     def in1d(ar1, ar2, assume_unique=False, invert=False):
         # Backport of numpy function in1d 1.8.1 to support numpy 1.6.2
@@ -325,9 +308,6 @@
         else:
             return flag[indx][rev_idx]
 else:
-<<<<<<< HEAD
-    from numpy import in1d
-=======
     from numpy import in1d
 
 
@@ -370,5 +350,4 @@
             return np.zeros(minlength, dtype=np.intp)
 
 else:
-    from numpy import bincount
->>>>>>> 09dc09a1
+    from numpy import bincount