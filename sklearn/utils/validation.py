"""Utilities for input validation"""
# Authors: Olivier Grisel
#          Gael Varoquaux
#          Andreas Mueller
#          Lars Buitinck
#          Alexandre Gramfort
#          Nicolas Tresegnie
# License: BSD 3 clause
import warnings
import numbers

import numpy as np
import scipy.sparse as sp

from ..externals import six
from inspect import getargspec


class DataConversionWarning(UserWarning):
    """A warning on implicit data conversions happening in the code"""
    pass

warnings.simplefilter("always", DataConversionWarning)


class NonBLASDotWarning(UserWarning):
    """A warning on implicit dispatch to numpy.dot"""


class NotFittedError(ValueError, AttributeError):
    """Exception class to raise if estimator is used before fitting

    This class inherits from both ValueError and AttributeError to help with
    exception handling and backward compatibility.
    """


# Silenced by default to reduce verbosity. Turn on at runtime for
# performance profiling.
warnings.simplefilter('ignore', NonBLASDotWarning)


def _assert_all_finite(X):
    """Like assert_all_finite, but only for ndarray."""
    X = np.asanyarray(X)
<<<<<<< HEAD
=======
    # First try an O(n) time, O(1) space solution for the common case that
    # everything is finite; fall back to O(n) space np.isfinite to prevent
    # false positives from overflow in sum method.
>>>>>>> 09dc09a1
    if (X.dtype.char in np.typecodes['AllFloat'] and not np.isfinite(X.sum())
            and not np.isfinite(X).all()):
        raise ValueError("Input contains NaN, infinity"
                         " or a value too large for %r." % X.dtype)


def assert_all_finite(X):
    """Throw a ValueError if X contains NaN or infinity.

    Input MUST be an np.ndarray instance or a scipy.sparse matrix."""
    _assert_all_finite(X.data if sp.issparse(X) else X)


def as_float_array(X, copy=True, force_all_finite=True):
    """Converts an array-like to an array of floats

    The new dtype will be np.float32 or np.float64, depending on the original
    type. The function can create a copy or modify the argument depending
    on the argument copy.

    Parameters
    ----------
    X : {array-like, sparse matrix}

    copy : bool, optional
        If True, a copy of X will be created. If False, a copy may still be
        returned if X's dtype is not a floating point type.

    force_all_finite : boolean (default=True)
        Whether to raise an error on np.inf and np.nan in X.

    Returns
    -------
    XT : {array, sparse matrix}
        An array of type np.float
    """
    if isinstance(X, np.matrix) or (not isinstance(X, np.ndarray)
                                    and not sp.issparse(X)):
        return check_array(X, ['csr', 'csc', 'coo'], dtype=np.float64,
                           copy=copy, force_all_finite=force_all_finite,
                           ensure_2d=False)
    elif sp.issparse(X) and X.dtype in [np.float32, np.float64]:
        return X.copy() if copy else X
    elif X.dtype in [np.float32, np.float64]:  # is numpy array
        return X.copy('F' if X.flags['F_CONTIGUOUS'] else 'C') if copy else X
    else:
        return X.astype(np.float32 if X.dtype == np.int32 else np.float64)


def _is_arraylike(x):
    """Returns whether the input is array-like"""
    return (hasattr(x, '__len__') or
            hasattr(x, 'shape') or
            hasattr(x, '__array__'))


def _num_samples(x):
    """Return number of samples in array-like x."""
    if hasattr(x, 'fit'):
        # Don't get num_samples from an ensembles length!
        raise TypeError('Expected sequence or array-like, got '
                        'estimator %s' % x)
    if not hasattr(x, '__len__') and not hasattr(x, 'shape'):
        if hasattr(x, '__array__'):
            x = np.asarray(x)
        else:
            raise TypeError("Expected sequence or array-like, got %s" %
                            type(x))
    if hasattr(x, 'shape'):
        if len(x.shape) == 0:
            raise TypeError("Singleton array %r cannot be considered"
                            " a valid collection." % x)
        return x.shape[0]
    else:
        return len(x)


def _shape_repr(shape):
    """Return a platform independent reprensentation of an array shape

    Under Python 2, the `long` type introduces an 'L' suffix when using the
    default %r format for tuples of integers (typically used to store the shape
    of an array).

    Under Windows 64 bit (and Python 2), the `long` type is used by default
    in numpy shapes even when the integer dimensions are well below 32 bit.
    The platform specific type causes string messages or doctests to change
    from one platform to another which is not desirable.

    Under Python 3, there is no more `long` type so the `L` suffix is never
    introduced in string representation.

    >>> _shape_repr((1, 2))
    '(1, 2)'
    >>> one = 2 ** 64 / 2 ** 64  # force an upcast to `long` under Python 2
    >>> _shape_repr((one, 2 * one))
    '(1, 2)'
    >>> _shape_repr((1,))
    '(1,)'
    >>> _shape_repr(())
    '()'
    """
    if len(shape) == 0:
        return "()"
    joined = ", ".join("%d" % e for e in shape)
    if len(shape) == 1:
        # special notation for singleton tuples
        joined += ','
    return "(%s)" % joined


def check_consistent_length(*arrays):
    """Check that all arrays have consistent first dimensions.

    Checks whether all objects in arrays have the same shape or length.

    Parameters
    ----------
    *arrays : list or tuple of input objects.
        Objects that will be checked for consistent length.
    """

    uniques = np.unique([_num_samples(X) for X in arrays if X is not None])
    if len(uniques) > 1:
        raise ValueError("Found arrays with inconsistent numbers of samples: "
                         "%s" % str(uniques))

<<<<<<< HEAD
def _num_samples(x):
    """Return number of samples in array-like x."""
    if not hasattr(x, '__len__') and not hasattr(x, 'shape'):
        if hasattr(x, '__array__'):
            x = np.asarray(x)
        else:
            raise TypeError("Expected sequence or array-like, got %r" % x)
    return x.shape[0] if hasattr(x, 'shape') else len(x)
=======
>>>>>>> 09dc09a1

def indexable(*iterables):
    """Make arrays indexable for cross-validation.

    Checks consistent length, passes through None, and ensures that everything
    can be indexed by converting sparse matrices to csr and converting
    non-interable objects to arrays.

    Parameters
    ----------
    *iterables : lists, dataframes, arrays, sparse matrices
        List of objects to ensure sliceability.
    """
    result = []
    for X in iterables:
        if sp.issparse(X):
            result.append(X.tocsr())
        elif hasattr(X, "__getitem__") or hasattr(X, "iloc"):
            result.append(X)
        elif X is None:
            result.append(X)
        else:
            result.append(np.array(X))
    check_consistent_length(*result)
    return result


def _ensure_sparse_format(spmatrix, accept_sparse, dtype, order, copy,
                          force_all_finite):
    """Convert a sparse matrix to a given format.

    Checks the sparse format of spmatrix and converts if necessary.

    Parameters
    ----------
    spmatrix : scipy sparse matrix
        Input to validate and convert.

    accept_sparse : string, list of string or None (default=None)
        String[s] representing allowed sparse matrix formats ('csc',
        'csr', 'coo', 'dok', 'bsr', 'lil', 'dia'). None means that sparse
        matrix input will raise an error.  If the input is sparse but not in
        the allowed format, it will be converted to the first listed format.

    dtype : string, type or None (default=none)
        Data type of result. If None, the dtype of the input is preserved.

    order : 'F', 'C' or None (default=None)
        Whether an array will be forced to be fortran or c-style.

    copy : boolean (default=False)
        Whether a forced copy will be triggered. If copy=False, a copy might
        be triggered by a conversion.

    force_all_finite : boolean (default=True)
        Whether to raise an error on np.inf and np.nan in X.

    Returns
    -------
    spmatrix_converted : scipy sparse matrix.
        Matrix that is ensured to have an allowed type.
    """
    if accept_sparse is None:
        raise TypeError('A sparse matrix was passed, but dense '
                        'data is required. Use X.toarray() to '
                        'convert to a dense numpy array.')
    sparse_type = spmatrix.format
    if dtype is None:
        dtype = spmatrix.dtype
    if sparse_type in accept_sparse:
        # correct type
        if dtype == spmatrix.dtype:
            # correct dtype
            if copy:
                spmatrix = spmatrix.copy()
        else:
            # convert dtype
            spmatrix = spmatrix.astype(dtype)
    else:
        # create new
        spmatrix = spmatrix.asformat(accept_sparse[0]).astype(dtype)
    if force_all_finite:
        if not hasattr(spmatrix, "data"):
            warnings.warn("Can't check %s sparse matrix for nan or inf."
                          % spmatrix.format)
        else:
            _assert_all_finite(spmatrix.data)
    if hasattr(spmatrix, "data"):
        spmatrix.data = np.array(spmatrix.data, copy=False, order=order)
    return spmatrix


def check_array(array, accept_sparse=None, dtype="numeric", order=None, copy=False,
                force_all_finite=True, ensure_2d=True, allow_nd=False,
                ensure_min_samples=1, ensure_min_features=1):
    """Input validation on an array, list, sparse matrix or similar.

    By default, the input is converted to an at least 2nd numpy array.
    If the dtype of the array is object, attempt converting to float,
    raising on failure.

    Parameters
    ----------
    array : object
        Input object to check / convert.

    accept_sparse : string, list of string or None (default=None)
        String[s] representing allowed sparse matrix formats, such as 'csc',
        'csr', etc.  None means that sparse matrix input will raise an error.
        If the input is sparse but not in the allowed format, it will be
        converted to the first listed format.

    dtype : string, type or None (default="numeric")
        Data type of result. If None, the dtype of the input is preserved.
        If "numeric", dtype is preserved unless array.dtype is object.

    order : 'F', 'C' or None (default=None)
        Whether an array will be forced to be fortran or c-style.

    copy : boolean (default=False)
        Whether a forced copy will be triggered. If copy=False, a copy might
        be triggered by a conversion.

    force_all_finite : boolean (default=True)
        Whether to raise an error on np.inf and np.nan in X.

    ensure_2d : boolean (default=True)
        Whether to make X at least 2d.

    allow_nd : boolean (default=False)
        Whether to allow X.ndim > 2.

    ensure_min_samples : int (default=1)
        Make sure that the array has a minimum number of samples in its first
        axis (rows for a 2D array). Setting to 0 disables this check.

    ensure_min_features : int (default=1)
        Make sure that the 2D array has some minimum number of features
        (columns). The default value of 1 rejects empty datasets.
        This check is only enforced when the input data has effectively 2
        dimensions or is originally 1D and ``ensure_2d`` is True. Setting to 0
        disables this check.

    Returns
    -------
    X_converted : object
        The converted and validated X.
    """
<<<<<<< HEAD
    sparse_format = options.pop('sparse_format', None)
    if sparse_format not in (None, 'csr', 'csc', 'dense'):
        raise ValueError('Unexpected sparse format: %r' % sparse_format)
    copy = options.pop('copy', False)
    check_ccontiguous = options.pop('check_ccontiguous', False)
    dtype = options.pop('dtype', None)
    allow_lists = options.pop('allow_lists', False)
    allow_nans = options.pop('allow_nans', False)
    allow_nd = options.pop('allow_nd', False)

    if options:
        raise TypeError("Unexpected keyword arguments: %r" % options.keys())

    if len(arrays) == 0:
        return None

    n_samples = _num_samples(arrays[0])

    checked_arrays = []
    for array in arrays:
        array_orig = array
        if array is None:
            # special case: ignore optional y=None kwarg pattern
            checked_arrays.append(array)
            continue
        size = _num_samples(array)

        if size != n_samples:
            raise ValueError("Found array with dim %d. Expected %d"
                             % (size, n_samples))

        if not allow_lists or hasattr(array, "shape"):
            if sp.issparse(array):
                if sparse_format == 'csr':
                    array = array.tocsr()
                elif sparse_format == 'csc':
                    array = array.tocsc()
                elif sparse_format == 'dense':
                    raise TypeError('A sparse matrix was passed, but dense '
                                    'data is required. Use X.toarray() to '
                                    'convert to a dense numpy array.')
                if check_ccontiguous:
                    array.data = np.ascontiguousarray(array.data, dtype=dtype)
                elif hasattr(array, 'data'):
                    array.data = np.asarray(array.data, dtype=dtype)
                elif array.dtype != dtype:
                    array = array.astype(dtype)
                if not allow_nans:
                    if hasattr(array, 'data'):
                        _assert_all_finite(array.data)
                    else:
                        _assert_all_finite(array.values())
=======
    if isinstance(accept_sparse, str):
        accept_sparse = [accept_sparse]

    if sp.issparse(array):
        if dtype == "numeric":
            dtype = None
        array = _ensure_sparse_format(array, accept_sparse, dtype, order,
                                      copy, force_all_finite)
    else:
        if ensure_2d:
            array = np.atleast_2d(array)
        if dtype == "numeric":
            if hasattr(array, "dtype") and array.dtype.kind == "O":
                # if input is object, convert to float.
                dtype = np.float64
>>>>>>> 09dc09a1
            else:
                dtype = None
        array = np.array(array, dtype=dtype, order=order, copy=copy)
        if not allow_nd and array.ndim >= 3:
            raise ValueError("Found array with dim %d. Expected <= 2" %
                             array.ndim)
        if force_all_finite:
            _assert_all_finite(array)

    shape_repr = _shape_repr(array.shape)
    if ensure_min_samples > 0:
        n_samples = _num_samples(array)
        if n_samples < ensure_min_samples:
            raise ValueError("Found array with %d sample(s) (shape=%s) while a"
                             " minimum of %d is required."
                             % (n_samples, shape_repr, ensure_min_samples))


    if ensure_min_features > 0 and array.ndim == 2:
        n_features = array.shape[1]
        if n_features < ensure_min_features:
            raise ValueError("Found array with %d feature(s) (shape=%s) while"
                             " a minimum of %d is required."
                             % (n_features, shape_repr, ensure_min_features))
    return array


def check_X_y(X, y, accept_sparse=None, dtype="numeric", order=None, copy=False,
              force_all_finite=True, ensure_2d=True, allow_nd=False,
              multi_output=False, ensure_min_samples=1,
              ensure_min_features=1, y_numeric=False):
    """Input validation for standard estimators.

    Checks X and y for consistent length, enforces X 2d and y 1d.
    Standard input checks are only applied to y. For multi-label y,
    set multi_output=True to allow 2d and sparse y.
    If the dtype of X is object, attempt converting to float,
    raising on failure.

    Parameters
    ----------
    X : nd-array, list or sparse matrix
        Input data.

    y : nd-array, list or sparse matrix
        Labels.

    accept_sparse : string, list of string or None (default=None)
        String[s] representing allowed sparse matrix formats, such as 'csc',
        'csr', etc.  None means that sparse matrix input will raise an error.
        If the input is sparse but not in the allowed format, it will be
        converted to the first listed format.

    dtype : string, type or None (default="numeric")
        Data type of result. If None, the dtype of the input is preserved.
        If "numeric", dtype is preserved unless array.dtype is object.

    order : 'F', 'C' or None (default=None)
        Whether an array will be forced to be fortran or c-style.

    copy : boolean (default=False)
        Whether a forced copy will be triggered. If copy=False, a copy might
        be triggered by a conversion.

    force_all_finite : boolean (default=True)
        Whether to raise an error on np.inf and np.nan in X.

    ensure_2d : boolean (default=True)
        Whether to make X at least 2d.

    allow_nd : boolean (default=False)
        Whether to allow X.ndim > 2.

    multi_output : boolean (default=False)
        Whether to allow 2-d y (array or sparse matrix). If false, y will be
        validated as a vector.

    ensure_min_samples : int (default=1)
        Make sure that X has a minimum number of samples in its first
        axis (rows for a 2D array).

    ensure_min_features : int (default=1)
        Make sure that the 2D array has some minimum number of features
        (columns). The default value of 1 rejects empty datasets.
        This check is only enforced when X has effectively 2 dimensions or
        is originally 1D and ``ensure_2d`` is True. Setting to 0 disables
        this check.

    y_numeric : boolean (default=False)
        Whether to ensure that y has a numeric type. If dtype of y is object,
        it is converted to float64. Should only be used for regression
        algorithms.

    Returns
    -------
    X_converted : object
        The converted and validated X.
    """
    X = check_array(X, accept_sparse, dtype, order, copy, force_all_finite,
                    ensure_2d, allow_nd, ensure_min_samples,
                    ensure_min_features)
    if multi_output:
        y = check_array(y, 'csr', force_all_finite=True, ensure_2d=False,
                        dtype=None)
    else:
        y = column_or_1d(y, warn=True)
        _assert_all_finite(y)
    if y_numeric and y.dtype.kind == 'O':
        y = y.astype(np.float64)

    check_consistent_length(X, y)

    return X, y


def column_or_1d(y, warn=False):
    """ Ravel column or 1d numpy array, else raises an error

    Parameters
    ----------
    y : array-like

    warn : boolean, default False
       To control display of warnings.

    Returns
    -------
    y : array

    """
    shape = np.shape(y)
    if len(shape) == 1:
        return np.ravel(y)
    if len(shape) == 2 and shape[1] == 1:
        if warn:
            warnings.warn("A column-vector y was passed when a 1d array was"
                          " expected. Please change the shape of y to "
                          "(n_samples, ), for example using ravel().",
                          DataConversionWarning, stacklevel=2)
        return np.ravel(y)

    raise ValueError("bad input shape {0}".format(shape))


def warn_if_not_float(X, estimator='This algorithm'):
    """Warning utility function to check that data type is floating point.

    Returns True if a warning was raised (i.e. the input is not float) and
    False otherwise, for easier input validation.
    """
    if not isinstance(estimator, six.string_types):
        estimator = estimator.__class__.__name__
    if X.dtype.kind != 'f':
        warnings.warn("%s assumes floating point values as input, "
                      "got %s" % (estimator, X.dtype))
        return True
    return False


def check_random_state(seed):
    """Turn seed into a np.random.RandomState instance

    If seed is None, return the RandomState singleton used by np.random.
    If seed is an int, return a new RandomState instance seeded with seed.
    If seed is already a RandomState instance, return it.
    Otherwise raise ValueError.
    """
    if seed is None or seed is np.random:
        return np.random.mtrand._rand
    if isinstance(seed, (numbers.Integral, np.integer)):
        return np.random.RandomState(seed)
    if isinstance(seed, np.random.RandomState):
        return seed
    raise ValueError('%r cannot be used to seed a numpy.random.RandomState'
                     ' instance' % seed)


def has_fit_parameter(estimator, parameter):
    """Checks whether the estimator's fit method supports the given parameter.

    Examples
    --------
    >>> from sklearn.svm import SVC
    >>> has_fit_parameter(SVC(), "sample_weight")
    True

    """
    return parameter in getargspec(estimator.fit)[0]


def check_symmetric(array, tol=1E-10, raise_warning=True,
                    raise_exception=False):
    """Make sure that array is 2D, square and symmetric.

    If the array is not symmetric, then a symmetrized version is returned.
    Optionally, a warning or exception is raised if the matrix is not
    symmetric.

    Parameters
    ----------
    array : nd-array or sparse matrix
        Input object to check / convert. Must be two-dimensional and square,
        otherwise a ValueError will be raised.
    tol : float
        Absolute tolerance for equivalence of arrays. Default = 1E-10.
    raise_warning : boolean (default=True)
        If True then raise a warning if conversion is required.
    raise_exception : boolean (default=False)
        If True then raise an exception if array is not symmetric.

    Returns
    -------
    array_sym : ndarray or sparse matrix
        Symmetrized version of the input array, i.e. the average of array
        and array.transpose(). If sparse, then duplicate entries are first
        summed and zeros are eliminated.
    """
    if (array.ndim != 2) or (array.shape[0] != array.shape[1]):
        raise ValueError("array must be 2-dimensional and square. "
                         "shape = {0}".format(array.shape))

    if sp.issparse(array):
        diff = array - array.T
        # only csr, csc, and coo have `data` attribute
        if diff.format not in ['csr', 'csc', 'coo']:
            diff = diff.tocsr()
        symmetric = np.all(abs(diff.data) < tol)
    else:
        symmetric = np.allclose(array, array.T, atol=tol)

    if not symmetric:
        if raise_exception:
            raise ValueError("Array must be symmetric")
        if raise_warning:
            warnings.warn("Array is not symmetric, and will be converted "
                          "to symmetric by average with its transpose.")
        if sp.issparse(array):
            conversion = 'to' + array.format
            array = getattr(0.5 * (array + array.T), conversion)()
        else:
            array = 0.5 * (array + array.T)

    return array


def check_is_fitted(estimator, attributes, msg=None, all_or_any=all):
    """Perform is_fitted validation for estimator.

    Checks if the estimator is fitted by verifying the presence of
    "all_or_any" of the passed attributes and raises a NotFittedError with the
    given message.

    Parameters
    ----------
    estimator : estimator instance.
        estimator instance for which the check is performed.

    attributes : attribute name(s) given as string or a list/tuple of strings
        Eg. : ["coef_", "estimator_", ...], "coef_"

    msg : string
        The default error message is, "This %(name)s instance is not fitted
        yet. Call 'fit' with appropriate arguments before using this method."

        For custom messages if "%(name)s" is present in the message string,
        it is substituted for the estimator name.

        Eg. : "Estimator, %(name)s, must be fitted before sparsifying".

    all_or_any : callable, {all, any}, default all
        Specify whether all or any of the given attributes must exist.
    """
    if msg is None:
        msg = ("This %(name)s instance is not fitted yet. Call 'fit' with "
               "appropriate arguments before using this method.")

    if not hasattr(estimator, 'fit'):
        raise TypeError("%s is not an estimator instance." % (estimator))

    if not isinstance(attributes, (list, tuple)):
        attributes = [attributes]

    if not all_or_any([hasattr(estimator, attr) for attr in attributes]):
        raise NotFittedError(msg % {'name': type(estimator).__name__})<|MERGE_RESOLUTION|>--- conflicted
+++ resolved
@@ -43,12 +43,9 @@
 def _assert_all_finite(X):
     """Like assert_all_finite, but only for ndarray."""
     X = np.asanyarray(X)
-<<<<<<< HEAD
-=======
     # First try an O(n) time, O(1) space solution for the common case that
     # everything is finite; fall back to O(n) space np.isfinite to prevent
     # false positives from overflow in sum method.
->>>>>>> 09dc09a1
     if (X.dtype.char in np.typecodes['AllFloat'] and not np.isfinite(X.sum())
             and not np.isfinite(X).all()):
         raise ValueError("Input contains NaN, infinity"
@@ -176,17 +173,6 @@
         raise ValueError("Found arrays with inconsistent numbers of samples: "
                          "%s" % str(uniques))
 
-<<<<<<< HEAD
-def _num_samples(x):
-    """Return number of samples in array-like x."""
-    if not hasattr(x, '__len__') and not hasattr(x, 'shape'):
-        if hasattr(x, '__array__'):
-            x = np.asarray(x)
-        else:
-            raise TypeError("Expected sequence or array-like, got %r" % x)
-    return x.shape[0] if hasattr(x, 'shape') else len(x)
-=======
->>>>>>> 09dc09a1
 
 def indexable(*iterables):
     """Make arrays indexable for cross-validation.
@@ -335,60 +321,6 @@
     X_converted : object
         The converted and validated X.
     """
-<<<<<<< HEAD
-    sparse_format = options.pop('sparse_format', None)
-    if sparse_format not in (None, 'csr', 'csc', 'dense'):
-        raise ValueError('Unexpected sparse format: %r' % sparse_format)
-    copy = options.pop('copy', False)
-    check_ccontiguous = options.pop('check_ccontiguous', False)
-    dtype = options.pop('dtype', None)
-    allow_lists = options.pop('allow_lists', False)
-    allow_nans = options.pop('allow_nans', False)
-    allow_nd = options.pop('allow_nd', False)
-
-    if options:
-        raise TypeError("Unexpected keyword arguments: %r" % options.keys())
-
-    if len(arrays) == 0:
-        return None
-
-    n_samples = _num_samples(arrays[0])
-
-    checked_arrays = []
-    for array in arrays:
-        array_orig = array
-        if array is None:
-            # special case: ignore optional y=None kwarg pattern
-            checked_arrays.append(array)
-            continue
-        size = _num_samples(array)
-
-        if size != n_samples:
-            raise ValueError("Found array with dim %d. Expected %d"
-                             % (size, n_samples))
-
-        if not allow_lists or hasattr(array, "shape"):
-            if sp.issparse(array):
-                if sparse_format == 'csr':
-                    array = array.tocsr()
-                elif sparse_format == 'csc':
-                    array = array.tocsc()
-                elif sparse_format == 'dense':
-                    raise TypeError('A sparse matrix was passed, but dense '
-                                    'data is required. Use X.toarray() to '
-                                    'convert to a dense numpy array.')
-                if check_ccontiguous:
-                    array.data = np.ascontiguousarray(array.data, dtype=dtype)
-                elif hasattr(array, 'data'):
-                    array.data = np.asarray(array.data, dtype=dtype)
-                elif array.dtype != dtype:
-                    array = array.astype(dtype)
-                if not allow_nans:
-                    if hasattr(array, 'data'):
-                        _assert_all_finite(array.data)
-                    else:
-                        _assert_all_finite(array.values())
-=======
     if isinstance(accept_sparse, str):
         accept_sparse = [accept_sparse]
 
@@ -404,7 +336,6 @@
             if hasattr(array, "dtype") and array.dtype.kind == "O":
                 # if input is object, convert to float.
                 dtype = np.float64
->>>>>>> 09dc09a1
             else:
                 dtype = None
         array = np.array(array, dtype=dtype, order=order, copy=copy)
