"""Test the cross_validation module"""
from __future__ import division
import warnings

import numpy as np
from scipy.sparse import coo_matrix
from scipy.sparse import csr_matrix
from scipy import stats

from sklearn.utils.testing import assert_true
from sklearn.utils.testing import assert_false
from sklearn.utils.testing import assert_equal
from sklearn.utils.testing import assert_almost_equal
from sklearn.utils.testing import assert_raises
from sklearn.utils.testing import assert_greater
from sklearn.utils.testing import assert_greater_equal
from sklearn.utils.testing import assert_less
from sklearn.utils.testing import assert_not_equal
from sklearn.utils.testing import assert_array_almost_equal
from sklearn.utils.testing import assert_array_equal
from sklearn.utils.testing import assert_warns_message
from sklearn.utils.testing import ignore_warnings
from sklearn.utils.mocking import CheckingClassifier, MockDataFrame

from sklearn import cross_validation as cval
from sklearn.datasets import make_regression
from sklearn.datasets import load_boston
from sklearn.datasets import load_digits
from sklearn.datasets import load_iris
from sklearn.datasets import make_multilabel_classification
from sklearn.metrics import explained_variance_score
from sklearn.metrics import make_scorer
from sklearn.metrics import precision_score
from sklearn.externals import six
from sklearn.externals.six.moves import zip

from sklearn.linear_model import Ridge
from sklearn.multiclass import OneVsRestClassifier
from sklearn.neighbors import KNeighborsClassifier
from sklearn.svm import SVC
from sklearn.cluster import KMeans

from sklearn.preprocessing import Imputer
from sklearn.pipeline import Pipeline


class MockClassifier(object):
    """Dummy classifier to test the cross-validation"""

    def __init__(self, a=0, allow_nd=False):
        self.a = a
        self.allow_nd = allow_nd

    def fit(self, X, Y=None, sample_weight=None, class_prior=None,
            sparse_sample_weight=None, sparse_param=None, dummy_int=None,
            dummy_str=None, dummy_obj=None, callback=None):
        """The dummy arguments are to test that this fit function can
        accept non-array arguments through cross-validation, such as:
            - int
            - str (this is actually array-like)
            - object
            - function
        """
        self.dummy_int = dummy_int
        self.dummy_str = dummy_str
        self.dummy_obj = dummy_obj
        if callback is not None:
            callback(self)

        if self.allow_nd:
            X = X.reshape(len(X), -1)
        if X.ndim >= 3 and not self.allow_nd:
            raise ValueError('X cannot be d')
        if sample_weight is not None:
            assert_true(sample_weight.shape[0] == X.shape[0],
                        'MockClassifier extra fit_param sample_weight.shape[0]'
                        ' is {0}, should be {1}'.format(sample_weight.shape[0],
                                                        X.shape[0]))
        if class_prior is not None:
            assert_true(class_prior.shape[0] == len(np.unique(y)),
                        'MockClassifier extra fit_param class_prior.shape[0]'
                        ' is {0}, should be {1}'.format(class_prior.shape[0],
                                                        len(np.unique(y))))
        if sparse_sample_weight is not None:
            fmt = ('MockClassifier extra fit_param sparse_sample_weight'
                   '.shape[0] is {0}, should be {1}')
            assert_true(sparse_sample_weight.shape[0] == X.shape[0],
                        fmt.format(sparse_sample_weight.shape[0], X.shape[0]))
        if sparse_param is not None:
            fmt = ('MockClassifier extra fit_param sparse_param.shape '
                   'is ({0}, {1}), should be ({2}, {3})')
            assert_true(sparse_param.shape == P_sparse.shape,
                        fmt.format(sparse_param.shape[0],
                                   sparse_param.shape[1],
                                   P_sparse.shape[0], P_sparse.shape[1]))
        return self

    def predict(self, T):
        if self.allow_nd:
            T = T.reshape(len(T), -1)
        return T[:, 0]

    def score(self, X=None, Y=None):
        return 1. / (1 + np.abs(self.a))

    def get_params(self, deep=False):
        return {'a': self.a, 'allow_nd': self.allow_nd}

X = np.ones((10, 2))
X_sparse = coo_matrix(X)
W_sparse = coo_matrix((np.array([1]), (np.array([1]), np.array([0]))),
                      shape=(10, 1))
P_sparse = coo_matrix(np.eye(5))

# avoid StratifiedKFold's Warning about least populated class in y
y = np.arange(10) % 3

##############################################################################
# Tests


def check_valid_split(train, test, n_samples=None):
    # Use python sets to get more informative assertion failure messages
    train, test = set(train), set(test)

    # Train and test split should not overlap
    assert_equal(train.intersection(test), set())

    if n_samples is not None:
        # Check that the union of train an test split cover all the indices
        assert_equal(train.union(test), set(range(n_samples)))


def check_cv_coverage(cv, expected_n_iter=None, n_samples=None):
    # Check that a all the samples appear at least once in a test fold
    if expected_n_iter is not None:
        assert_equal(len(cv), expected_n_iter)
    else:
        expected_n_iter = len(cv)

    collected_test_samples = set()
    iterations = 0
    for train, test in cv:
        check_valid_split(train, test, n_samples=n_samples)
        iterations += 1
        collected_test_samples.update(test)

    # Check that the accumulated test samples cover the whole dataset
    assert_equal(iterations, expected_n_iter)
    if n_samples is not None:
        assert_equal(collected_test_samples, set(range(n_samples)))


def test_kfold_valueerrors():
    # Check that errors are raised if there is not enough samples
    assert_raises(ValueError, cval.KFold, 3, 4)

    # Check that a warning is raised if the least populated class has too few
    # members.
    y = [3, 3, -1, -1, 2]

    cv = assert_warns_message(Warning, "The least populated class",
                              cval.StratifiedKFold, y, 3)

    # Check that despite the warning the folds are still computed even
    # though all the classes are not necessarily represented at on each
    # side of the split at each split
    check_cv_coverage(cv, expected_n_iter=3, n_samples=len(y))

    # Error when number of folds is <= 1
    assert_raises(ValueError, cval.KFold, 2, 0)
    assert_raises(ValueError, cval.KFold, 2, 1)
    assert_raises(ValueError, cval.StratifiedKFold, y, 0)
    assert_raises(ValueError, cval.StratifiedKFold, y, 1)

    # When n is not integer:
    assert_raises(ValueError, cval.KFold, 2.5, 2)

    # When n_folds is not integer:
    assert_raises(ValueError, cval.KFold, 5, 1.5)
    assert_raises(ValueError, cval.StratifiedKFold, y, 1.5)


def test_kfold_indices():
    # Check all indices are returned in the test folds
    kf = cval.KFold(300, 3)
    check_cv_coverage(kf, expected_n_iter=3, n_samples=300)

    # Check all indices are returned in the test folds even when equal-sized
    # folds are not possible
    kf = cval.KFold(17, 3)
    check_cv_coverage(kf, expected_n_iter=3, n_samples=17)


def test_kfold_no_shuffle():
    # Manually check that KFold preserves the data ordering on toy datasets
    splits = iter(cval.KFold(4, 2))
    train, test = next(splits)
    assert_array_equal(test, [0, 1])
    assert_array_equal(train, [2, 3])

    train, test = next(splits)
    assert_array_equal(test, [2, 3])
    assert_array_equal(train, [0, 1])

    splits = iter(cval.KFold(5, 2))
    train, test = next(splits)
    assert_array_equal(test, [0, 1, 2])
    assert_array_equal(train, [3, 4])

    train, test = next(splits)
    assert_array_equal(test, [3, 4])
    assert_array_equal(train, [0, 1, 2])


def test_stratified_kfold_no_shuffle():
    # Manually check that StratifiedKFold preserves the data ordering as much
    # as possible on toy datasets in order to avoid hiding sample dependencies
    # when possible
    splits = iter(cval.StratifiedKFold([1, 1, 0, 0], 2))
    train, test = next(splits)
    assert_array_equal(test, [0, 2])
    assert_array_equal(train, [1, 3])

    train, test = next(splits)
    assert_array_equal(test, [1, 3])
    assert_array_equal(train, [0, 2])

    splits = iter(cval.StratifiedKFold([1, 1, 1, 0, 0, 0, 0], 2))
    train, test = next(splits)
    assert_array_equal(test, [0, 1, 3, 4])
    assert_array_equal(train, [2, 5, 6])

    train, test = next(splits)
    assert_array_equal(test, [2, 5, 6])
    assert_array_equal(train, [0, 1, 3, 4])


def test_stratified_kfold_ratios():
    # Check that stratified kfold preserves label ratios in individual splits
    # Repeat with shuffling turned off and on
    n_samples = 1000
    labels = np.array([4] * int(0.10 * n_samples) +
                      [0] * int(0.89 * n_samples) +
                      [1] * int(0.01 * n_samples))
    for shuffle in [False, True]:
        for train, test in cval.StratifiedKFold(labels, 5, shuffle=shuffle):
            assert_almost_equal(np.sum(labels[train] == 4) / len(train), 0.10,
                                2)
            assert_almost_equal(np.sum(labels[train] == 0) / len(train), 0.89,
                                2)
            assert_almost_equal(np.sum(labels[train] == 1) / len(train), 0.01,
                                2)
            assert_almost_equal(np.sum(labels[test] == 4) / len(test), 0.10, 2)
            assert_almost_equal(np.sum(labels[test] == 0) / len(test), 0.89, 2)
            assert_almost_equal(np.sum(labels[test] == 1) / len(test), 0.01, 2)


def test_kfold_balance():
    # Check that KFold returns folds with balanced sizes
    for kf in [cval.KFold(i, 5) for i in range(11, 17)]:
        sizes = []
        for _, test in kf:
            sizes.append(len(test))

        assert_true((np.max(sizes) - np.min(sizes)) <= 1)
        assert_equal(np.sum(sizes), kf.n)


def test_stratifiedkfold_balance():
    # Check that KFold returns folds with balanced sizes (only when
    # stratification is possible)
    # Repeat with shuffling turned off and on
    labels = [0] * 3 + [1] * 14
    for shuffle in [False, True]:
        for skf in [cval.StratifiedKFold(labels[:i], 3, shuffle=shuffle)
                    for i in range(11, 17)]:
            sizes = []
            for _, test in skf:
                sizes.append(len(test))

            assert_true((np.max(sizes) - np.min(sizes)) <= 1)
            assert_equal(np.sum(sizes), skf.n)


def test_shuffle_kfold():
    # Check the indices are shuffled properly, and that all indices are
    # returned in the different test folds
    kf = cval.KFold(300, 3, shuffle=True, random_state=0)
    ind = np.arange(300)

    all_folds = None
    for train, test in kf:
        assert_true(np.any(np.arange(100) != ind[test]))
        assert_true(np.any(np.arange(100, 200) != ind[test]))
        assert_true(np.any(np.arange(200, 300) != ind[test]))

        if all_folds is None:
            all_folds = ind[test].copy()
        else:
            all_folds = np.concatenate((all_folds, ind[test]))

    all_folds.sort()
    assert_array_equal(all_folds, ind)


def test_shuffle_stratifiedkfold():
    # Check that shuffling is happening when requested, and for proper
    # sample coverage
    labels = [0] * 20 + [1] * 20
    kf0 = list(cval.StratifiedKFold(labels, 5, shuffle=True, random_state=0))
    kf1 = list(cval.StratifiedKFold(labels, 5, shuffle=True, random_state=1))
    for (_, test0), (_, test1) in zip(kf0, kf1):
        assert_true(set(test0) != set(test1))
    check_cv_coverage(kf0, expected_n_iter=5, n_samples=40)


def test_kfold_can_detect_dependent_samples_on_digits():  # see #2372
    # The digits samples are dependent: they are apparently grouped by authors
    # although we don't have any information on the groups segment locations
    # for this data. We can highlight this fact be computing k-fold cross-
    # validation with and without shuffling: we observe that the shuffling case
    # wrongly makes the IID assumption and is therefore too optimistic: it
    # estimates a much higher accuracy (around 0.96) than than the non
    # shuffling variant (around 0.86).

    digits = load_digits()
    X, y = digits.data[:800], digits.target[:800]
    model = SVC(C=10, gamma=0.005)
    n = len(y)

    cv = cval.KFold(n, 5, shuffle=False)
    mean_score = cval.cross_val_score(model, X, y, cv=cv).mean()
    assert_greater(0.88, mean_score)
    assert_greater(mean_score, 0.85)

    # Shuffling the data artificially breaks the dependency and hides the
    # overfitting of the model with regards to the writing style of the authors
    # by yielding a seriously overestimated score:

    cv = cval.KFold(n, 5, shuffle=True, random_state=0)
    mean_score = cval.cross_val_score(model, X, y, cv=cv).mean()
    assert_greater(mean_score, 0.95)

    cv = cval.KFold(n, 5, shuffle=True, random_state=1)
    mean_score = cval.cross_val_score(model, X, y, cv=cv).mean()
    assert_greater(mean_score, 0.95)

    # Similarly, StratifiedKFold should try to shuffle the data as little
    # as possible (while respecting the balanced class constraints)
    # and thus be able to detect the dependency by not overestimating
    # the CV score either. As the digits dataset is approximately balanced
    # the estimated mean score is close to the score measured with
    # non-shuffled KFold

    cv = cval.StratifiedKFold(y, 5)
    mean_score = cval.cross_val_score(model, X, y, cv=cv).mean()
    assert_greater(0.88, mean_score)
    assert_greater(mean_score, 0.85)


def test_label_kfold():
    rng = np.random.RandomState(0)

    # Parameters of the test
    n_labels = 15
    n_samples = 1000
    n_folds = 5

    # Construct the test data
    tolerance = 0.05 * n_samples  # 5 percent error allowed
    labels = rng.randint(0, n_labels, n_samples)
    folds = cval.LabelKFold(labels, n_folds=n_folds).idxs
    ideal_n_labels_per_fold = n_samples // n_folds

    # Check that folds have approximately the same size
    assert_equal(len(folds), len(labels))
    for i in np.unique(folds):
        assert_greater_equal(tolerance,
                             abs(sum(folds == i) - ideal_n_labels_per_fold))

    # Check that each label appears only in 1 fold
    for label in np.unique(labels):
        assert_equal(len(np.unique(folds[labels == label])), 1)

    # Check that no label is on both sides of the split
    labels = np.asarray(labels, dtype=object)
    for train, test in cval.LabelKFold(labels, n_folds=n_folds):
        assert_equal(len(np.intersect1d(labels[train], labels[test])), 0)

    # Construct the test data
    labels = ['Albert', 'Jean', 'Bertrand', 'Michel', 'Jean',
              'Francis', 'Robert', 'Michel', 'Rachel', 'Lois',
              'Michelle', 'Bernard', 'Marion', 'Laura', 'Jean',
              'Rachel', 'Franck', 'John', 'Gael', 'Anna', 'Alix',
              'Robert', 'Marion', 'David', 'Tony', 'Abel', 'Becky',
              'Madmood', 'Cary', 'Mary', 'Alexandre', 'David', 'Francis',
              'Barack', 'Abdoul', 'Rasha', 'Xi', 'Silvia']
    labels = np.asarray(labels, dtype=object)

    n_labels = len(np.unique(labels))
    n_samples = len(labels)
    n_folds = 5
    tolerance = 0.05 * n_samples  # 5 percent error allowed
    folds = cval.LabelKFold(labels, n_folds=n_folds).idxs
    ideal_n_labels_per_fold = n_samples // n_folds

    # Check that folds have approximately the same size
    assert_equal(len(folds), len(labels))
    for i in np.unique(folds):
        assert_greater_equal(tolerance,
                             abs(sum(folds == i) - ideal_n_labels_per_fold))

    # Check that each label appears only in 1 fold
    for label in np.unique(labels):
        assert_equal(len(np.unique(folds[labels == label])), 1)

    # Check that no label is on both sides of the split
    for train, test in cval.LabelKFold(labels, n_folds=n_folds):
        assert_equal(len(np.intersect1d(labels[train], labels[test])), 0)

    # Should fail if there are more folds than labels
    labels = np.array([1, 1, 1, 2, 2])
    assert_raises(ValueError, cval.LabelKFold, labels, n_folds=3)


def test_shuffle_split():
    ss1 = cval.ShuffleSplit(10, test_size=0.2, random_state=0)
    ss2 = cval.ShuffleSplit(10, test_size=2, random_state=0)
    ss3 = cval.ShuffleSplit(10, test_size=np.int32(2), random_state=0)
    for typ in six.integer_types:
        ss4 = cval.ShuffleSplit(10, test_size=typ(2), random_state=0)
    for t1, t2, t3, t4 in zip(ss1, ss2, ss3, ss4):
        assert_array_equal(t1[0], t2[0])
        assert_array_equal(t2[0], t3[0])
        assert_array_equal(t3[0], t4[0])
        assert_array_equal(t1[1], t2[1])
        assert_array_equal(t2[1], t3[1])
        assert_array_equal(t3[1], t4[1])


def test_stratified_shuffle_split_init():
    y = np.asarray([0, 1, 1, 1, 2, 2, 2])
    # Check that error is raised if there is a class with only one sample
    assert_raises(ValueError, cval.StratifiedShuffleSplit, y, 3, 0.2)

    # Check that error is raised if the test set size is smaller than n_classes
    assert_raises(ValueError, cval.StratifiedShuffleSplit, y, 3, 2)
    # Check that error is raised if the train set size is smaller than
    # n_classes
    assert_raises(ValueError, cval.StratifiedShuffleSplit, y, 3, 3, 2)

    y = np.asarray([0, 0, 0, 1, 1, 1, 2, 2, 2])
    # Check that errors are raised if there is not enough samples
    assert_raises(ValueError, cval.StratifiedShuffleSplit, y, 3, 0.5, 0.6)
    assert_raises(ValueError, cval.StratifiedShuffleSplit, y, 3, 8, 0.6)
    assert_raises(ValueError, cval.StratifiedShuffleSplit, y, 3, 0.6, 8)

    # Train size or test size too small
    assert_raises(ValueError, cval.StratifiedShuffleSplit, y, train_size=2)
    assert_raises(ValueError, cval.StratifiedShuffleSplit, y, test_size=2)


def test_stratified_shuffle_split_iter():
    ys = [np.array([1, 1, 1, 1, 2, 2, 2, 3, 3, 3, 3, 3]),
          np.array([0, 0, 0, 1, 1, 1, 2, 2, 2, 3, 3, 3]),
          np.array([0, 1, 2, 3, 0, 1, 2, 3, 0, 1, 2, 3, 0, 1, 2]),
          np.array([1, 1, 2, 2, 2, 3, 3, 3, 4, 4, 4, 4, 4, 4, 4, 4]),
          np.array([-1] * 800 + [1] * 50)
          ]

    for y in ys:
        sss = cval.StratifiedShuffleSplit(y, 6, test_size=0.33,
                                          random_state=0)
        for train, test in sss:
            assert_array_equal(np.unique(y[train]), np.unique(y[test]))
            # Checks if folds keep classes proportions
            p_train = (np.bincount(np.unique(y[train], return_inverse=True)[1])
                       / float(len(y[train])))
            p_test = (np.bincount(np.unique(y[test], return_inverse=True)[1])
                      / float(len(y[test])))
            assert_array_almost_equal(p_train, p_test, 1)
            assert_equal(y[train].size + y[test].size, y.size)
            assert_array_equal(np.intersect1d(train, test), [])


def test_stratified_shuffle_split_even():
    # Test the StratifiedShuffleSplit, indices are drawn with a
    # equal chance
    n_folds = 5
    n_iter = 1000

    def assert_counts_are_ok(idx_counts, p):
        # Here we test that the distribution of the counts
        # per index is close enough to a binomial
        threshold = 0.05 / n_splits
        bf = stats.binom(n_splits, p)
        for count in idx_counts:
            p = bf.pmf(count)
            assert_true(p > threshold,
                        "An index is not drawn with chance corresponding "
                        "to even draws")

    for n_samples in (6, 22):
        labels = np.array((n_samples // 2) * [0, 1])
        splits = cval.StratifiedShuffleSplit(labels, n_iter=n_iter,
                                             test_size=1. / n_folds,
                                             random_state=0)

        train_counts = [0] * n_samples
        test_counts = [0] * n_samples
        n_splits = 0
        for train, test in splits:
            n_splits += 1
            for counter, ids in [(train_counts, train), (test_counts, test)]:
                for id in ids:
                    counter[id] += 1
        assert_equal(n_splits, n_iter)

        assert_equal(len(train), splits.n_train)
        assert_equal(len(test), splits.n_test)
        assert_equal(len(set(train).intersection(test)), 0)

        label_counts = np.unique(labels)
        assert_equal(splits.test_size, 1.0 / n_folds)
        assert_equal(splits.n_train + splits.n_test, len(labels))
        assert_equal(len(label_counts), 2)
        ex_test_p = float(splits.n_test) / n_samples
        ex_train_p = float(splits.n_train) / n_samples

        assert_counts_are_ok(train_counts, ex_train_p)
        assert_counts_are_ok(test_counts, ex_test_p)


def test_predefinedsplit_with_kfold_split():
    # Check that PredefinedSplit can reproduce a split generated by Kfold.
    folds = -1 * np.ones(10)
    kf_train = []
    kf_test = []
    for i, (train_ind, test_ind) in enumerate(cval.KFold(10, 5, shuffle=True)):
        kf_train.append(train_ind)
        kf_test.append(test_ind)
        folds[test_ind] = i
    ps_train = []
    ps_test = []
    ps = cval.PredefinedSplit(folds)
    for train_ind, test_ind in ps:
        ps_train.append(train_ind)
        ps_test.append(test_ind)
    assert_array_equal(ps_train, kf_train)
    assert_array_equal(ps_test, kf_test)


def test_label_shuffle_split():
    ys = [np.array([1, 1, 1, 1, 2, 2, 2, 3, 3, 3, 3, 3]),
          np.array([0, 0, 0, 1, 1, 1, 2, 2, 2, 3, 3, 3]),
          np.array([0, 1, 2, 3, 0, 1, 2, 3, 0, 1, 2, 3, 0, 1, 2]),
          np.array([1, 1, 2, 2, 2, 3, 3, 3, 4, 4, 4, 4, 4, 4, 4, 4]),
          ]

    for y in ys:
        n_iter = 6
        test_size = 1. / 3
        slo = cval.LabelShuffleSplit(y, n_iter, test_size=test_size,
                                     random_state=0)

        # Make sure the repr works
        repr(slo)

        # Test that the length is correct
        assert_equal(len(slo), n_iter)

        y_unique = np.unique(y)

        for train, test in slo:
            # First test: no train label is in the test set and vice versa
            y_train_unique = np.unique(y[train])
            y_test_unique = np.unique(y[test])
            assert_false(np.any(np.in1d(y[train], y_test_unique)))
            assert_false(np.any(np.in1d(y[test], y_train_unique)))

            # Second test: train and test add up to all the data
            assert_equal(y[train].size + y[test].size, y.size)

            # Third test: train and test are disjoint
            assert_array_equal(np.intersect1d(train, test), [])

            # Fourth test: # unique train and test labels are correct,
            #              +- 1 for rounding error
            assert_true(abs(len(y_test_unique) -
                            round(test_size * len(y_unique))) <= 1)
            assert_true(abs(len(y_train_unique) -
                            round((1.0 - test_size) * len(y_unique))) <= 1)


def test_leave_label_out_changing_labels():
    # Check that LeaveOneLabelOut and LeavePLabelOut work normally if
    # the labels variable is changed before calling __iter__
    labels = np.array([0, 1, 2, 1, 1, 2, 0, 0])
    labels_changing = np.array(labels, copy=True)
    lolo = cval.LeaveOneLabelOut(labels)
    lolo_changing = cval.LeaveOneLabelOut(labels_changing)
    lplo = cval.LeavePLabelOut(labels, p=2)
    lplo_changing = cval.LeavePLabelOut(labels_changing, p=2)
    labels_changing[:] = 0
    for llo, llo_changing in [(lolo, lolo_changing), (lplo, lplo_changing)]:
        for (train, test), (train_chan, test_chan) in zip(llo, llo_changing):
            assert_array_equal(train, train_chan)
            assert_array_equal(test, test_chan)


def test_cross_val_score():
    clf = MockClassifier()
    for a in range(-10, 10):
        clf.a = a
        # Smoke test
        scores = cval.cross_val_score(clf, X, y)
        assert_array_equal(scores, clf.score(X, y))

        # test with multioutput y
        scores = cval.cross_val_score(clf, X_sparse, X)
        assert_array_equal(scores, clf.score(X_sparse, X))

        scores = cval.cross_val_score(clf, X_sparse, y)
        assert_array_equal(scores, clf.score(X_sparse, y))

        # test with multioutput y
        scores = cval.cross_val_score(clf, X_sparse, X)
        assert_array_equal(scores, clf.score(X_sparse, X))

    # test with X and y as list
    list_check = lambda x: isinstance(x, list)
    clf = CheckingClassifier(check_X=list_check)
    scores = cval.cross_val_score(clf, X.tolist(), y.tolist())

    clf = CheckingClassifier(check_y=list_check)
    scores = cval.cross_val_score(clf, X, y.tolist())

    assert_raises(ValueError, cval.cross_val_score, clf, X, y,
                  scoring="sklearn")

    # test with 3d X and
    X_3d = X[:, :, np.newaxis]
    clf = MockClassifier(allow_nd=True)
    scores = cval.cross_val_score(clf, X_3d, y)

    clf = MockClassifier(allow_nd=False)
    assert_raises(ValueError, cval.cross_val_score, clf, X_3d, y)


def test_cross_val_score_pandas():
    # check cross_val_score doesn't destroy pandas dataframe
    types = [(MockDataFrame, MockDataFrame)]
    try:
        from pandas import Series, DataFrame
        types.append((Series, DataFrame))
    except ImportError:
        pass
    for TargetType, InputFeatureType in types:
        # X dataframe, y series
        X_df, y_ser = InputFeatureType(X), TargetType(y)
        check_df = lambda x: isinstance(x, InputFeatureType)
        check_series = lambda x: isinstance(x, TargetType)
        clf = CheckingClassifier(check_X=check_df, check_y=check_series)
        cval.cross_val_score(clf, X_df, y_ser)


def test_cross_val_score_mask():
    # test that cross_val_score works with boolean masks
    svm = SVC(kernel="linear")
    iris = load_iris()
    X, y = iris.data, iris.target
    cv_indices = cval.KFold(len(y), 5)
    scores_indices = cval.cross_val_score(svm, X, y, cv=cv_indices)
    cv_indices = cval.KFold(len(y), 5)
    cv_masks = []
    for train, test in cv_indices:
        mask_train = np.zeros(len(y), dtype=np.bool)
        mask_test = np.zeros(len(y), dtype=np.bool)
        mask_train[train] = 1
        mask_test[test] = 1
        cv_masks.append((train, test))
    scores_masks = cval.cross_val_score(svm, X, y, cv=cv_masks)
    assert_array_equal(scores_indices, scores_masks)


def test_cross_val_score_precomputed():
    # test for svm with precomputed kernel
    svm = SVC(kernel="precomputed")
    iris = load_iris()
    X, y = iris.data, iris.target
    linear_kernel = np.dot(X, X.T)
    score_precomputed = cval.cross_val_score(svm, linear_kernel, y)
    svm = SVC(kernel="linear")
    score_linear = cval.cross_val_score(svm, X, y)
    assert_array_equal(score_precomputed, score_linear)

    # Error raised for non-square X
    svm = SVC(kernel="precomputed")
    assert_raises(ValueError, cval.cross_val_score, svm, X, y)

    # test error is raised when the precomputed kernel is not array-like
    # or sparse
    assert_raises(ValueError, cval.cross_val_score, svm,
                  linear_kernel.tolist(), y)


def test_cross_val_score_fit_params():
    clf = MockClassifier()
    n_samples = X.shape[0]
    n_classes = len(np.unique(y))

    DUMMY_INT = 42
    DUMMY_STR = '42'
    DUMMY_OBJ = object()

    def assert_fit_params(clf):
        # Function to test that the values are passed correctly to the
        # classifier arguments for non-array type

        assert_equal(clf.dummy_int, DUMMY_INT)
        assert_equal(clf.dummy_str, DUMMY_STR)
        assert_equal(clf.dummy_obj, DUMMY_OBJ)

    fit_params = {'sample_weight': np.ones(n_samples),
                  'class_prior': np.ones(n_classes) / n_classes,
                  'sparse_sample_weight': W_sparse,
                  'sparse_param': P_sparse,
                  'dummy_int': DUMMY_INT,
                  'dummy_str': DUMMY_STR,
                  'dummy_obj': DUMMY_OBJ,
                  'callback': assert_fit_params}
    cval.cross_val_score(clf, X, y, fit_params=fit_params)


def test_cross_val_score_score_func():
    clf = MockClassifier()
    _score_func_args = []

    def score_func(y_test, y_predict):
        _score_func_args.append((y_test, y_predict))
        return 1.0

    with warnings.catch_warnings(record=True):
        scoring = make_scorer(score_func)
        score = cval.cross_val_score(clf, X, y, scoring=scoring)
    assert_array_equal(score, [1.0, 1.0, 1.0])
    assert len(_score_func_args) == 3


def test_cross_val_score_errors():
    class BrokenEstimator:
        pass

    assert_raises(TypeError, cval.cross_val_score, BrokenEstimator(), X)


def test_train_test_split_errors():
    assert_raises(ValueError, cval.train_test_split)
    assert_raises(ValueError, cval.train_test_split, range(3), train_size=1.1)
    assert_raises(ValueError, cval.train_test_split, range(3), test_size=0.6,
                  train_size=0.6)
    assert_raises(ValueError, cval.train_test_split, range(3),
                  test_size=np.float32(0.6), train_size=np.float32(0.6))
    assert_raises(ValueError, cval.train_test_split, range(3),
                  test_size="wrong_type")
    assert_raises(ValueError, cval.train_test_split, range(3), test_size=2,
                  train_size=4)
    assert_raises(TypeError, cval.train_test_split, range(3),
                  some_argument=1.1)
    assert_raises(ValueError, cval.train_test_split, range(3), range(42))


def test_train_test_split():
    X = np.arange(100).reshape((10, 10))
    X_s = coo_matrix(X)
    y = np.arange(10)

    # simple test
    split = cval.train_test_split(X, y, test_size=None, train_size=.5)
    X_train, X_test, y_train, y_test = split
    assert_equal(len(y_test), len(y_train))
    # test correspondence of X and y
    assert_array_equal(X_train[:, 0], y_train * 10)
    assert_array_equal(X_test[:, 0], y_test * 10)

    # conversion of lists to arrays (deprecated?)
    with warnings.catch_warnings(record=True):
        split = cval.train_test_split(X, X_s, y.tolist())
    X_train, X_test, X_s_train, X_s_test, y_train, y_test = split
    assert_array_equal(X_train, X_s_train.toarray())
    assert_array_equal(X_test, X_s_test.toarray())

    # don't convert lists to anything else by default
    split = cval.train_test_split(X, X_s, y.tolist())
    X_train, X_test, X_s_train, X_s_test, y_train, y_test = split
    assert_true(isinstance(y_train, list))
    assert_true(isinstance(y_test, list))

    # allow nd-arrays
    X_4d = np.arange(10 * 5 * 3 * 2).reshape(10, 5, 3, 2)
    y_3d = np.arange(10 * 7 * 11).reshape(10, 7, 11)
    split = cval.train_test_split(X_4d, y_3d)
    assert_equal(split[0].shape, (7, 5, 3, 2))
    assert_equal(split[1].shape, (3, 5, 3, 2))
    assert_equal(split[2].shape, (7, 7, 11))
    assert_equal(split[3].shape, (3, 7, 11))

    # test stratification option
    y = np.array([1, 1, 1, 1, 2, 2, 2, 2])
    for test_size, exp_test_size in zip([2, 4, 0.25, 0.5, 0.75],
                                        [2, 4, 2, 4, 6]):
        train, test = cval.train_test_split(y,
                                            test_size=test_size,
                                            stratify=y,
                                            random_state=0)
        assert_equal(len(test), exp_test_size)
        assert_equal(len(test) + len(train), len(y))
        # check the 1:1 ratio of ones and twos in the data is preserved
        assert_equal(np.sum(train == 1), np.sum(train == 2))


def train_test_split_pandas():
    # check cross_val_score doesn't destroy pandas dataframe
    types = [MockDataFrame]
    try:
        from pandas import DataFrame
        types.append(DataFrame)
    except ImportError:
        pass
    for InputFeatureType in types:
        # X dataframe
        X_df = InputFeatureType(X)
        X_train, X_test = cval.train_test_split(X_df)
        assert_true(isinstance(X_train, InputFeatureType))
        assert_true(isinstance(X_test, InputFeatureType))

def train_test_split_mock_pandas():
    # X mock dataframe
    X_df = MockDataFrame(X)
    X_train, X_test = cval.train_test_split(X_df)
    assert_true(isinstance(X_train, MockDataFrame))
    assert_true(isinstance(X_test, MockDataFrame))
<<<<<<< HEAD
=======
    with warnings.catch_warnings(record=True):
        # deprecated
        X_train_arr, X_test_arr = cval.train_test_split(X_df, allow_lists=False)
    assert_true(isinstance(X_train_arr, np.ndarray))
    assert_true(isinstance(X_test_arr, np.ndarray))
>>>>>>> da4f480a


def test_cross_val_score_with_score_func_classification():
    iris = load_iris()
    clf = SVC(kernel='linear')

    # Default score (should be the accuracy score)
    scores = cval.cross_val_score(clf, iris.data, iris.target, cv=5)
    assert_array_almost_equal(scores, [0.97, 1., 0.97, 0.97, 1.], 2)

    # Correct classification score (aka. zero / one score) - should be the
    # same as the default estimator score
    zo_scores = cval.cross_val_score(clf, iris.data, iris.target,
                                     scoring="accuracy", cv=5)
    assert_array_almost_equal(zo_scores, [0.97, 1., 0.97, 0.97, 1.], 2)

    # F1 score (class are balanced so f1_score should be equal to zero/one
    # score
    f1_scores = cval.cross_val_score(clf, iris.data, iris.target,
                                     scoring="f1_weighted", cv=5)
    assert_array_almost_equal(f1_scores, [0.97, 1., 0.97, 0.97, 1.], 2)


def test_cross_val_score_with_score_func_regression():
    X, y = make_regression(n_samples=30, n_features=20, n_informative=5,
                           random_state=0)
    reg = Ridge()

    # Default score of the Ridge regression estimator
    scores = cval.cross_val_score(reg, X, y, cv=5)
    assert_array_almost_equal(scores, [0.94, 0.97, 0.97, 0.99, 0.92], 2)

    # R2 score (aka. determination coefficient) - should be the
    # same as the default estimator score
    r2_scores = cval.cross_val_score(reg, X, y, scoring="r2", cv=5)
    assert_array_almost_equal(r2_scores, [0.94, 0.97, 0.97, 0.99, 0.92], 2)

    # Mean squared error; this is a loss function, so "scores" are negative
    mse_scores = cval.cross_val_score(reg, X, y, cv=5,
                                      scoring="mean_squared_error")
    expected_mse = np.array([-763.07, -553.16, -274.38, -273.26, -1681.99])
    assert_array_almost_equal(mse_scores, expected_mse, 2)

    # Explained variance
    scoring = make_scorer(explained_variance_score)
    ev_scores = cval.cross_val_score(reg, X, y, cv=5, scoring=scoring)
    assert_array_almost_equal(ev_scores, [0.94, 0.97, 0.97, 0.99, 0.92], 2)


def test_permutation_score():
    iris = load_iris()
    X = iris.data
    X_sparse = coo_matrix(X)
    y = iris.target
    svm = SVC(kernel='linear')
    cv = cval.StratifiedKFold(y, 2)

    score, scores, pvalue = cval.permutation_test_score(
        svm, X, y, n_permutations=30, cv=cv, scoring="accuracy")
    assert_greater(score, 0.9)
    assert_almost_equal(pvalue, 0.0, 1)

    score_label, _, pvalue_label = cval.permutation_test_score(
        svm, X, y, n_permutations=30, cv=cv, scoring="accuracy",
        labels=np.ones(y.size), random_state=0)
    assert_true(score_label == score)
    assert_true(pvalue_label == pvalue)

    # check that we obtain the same results with a sparse representation
    svm_sparse = SVC(kernel='linear')
    cv_sparse = cval.StratifiedKFold(y, 2)
    score_label, _, pvalue_label = cval.permutation_test_score(
        svm_sparse, X_sparse, y, n_permutations=30, cv=cv_sparse,
        scoring="accuracy", labels=np.ones(y.size), random_state=0)

    assert_true(score_label == score)
    assert_true(pvalue_label == pvalue)

    # test with custom scoring object
    def custom_score(y_true, y_pred):
        return (((y_true == y_pred).sum() - (y_true != y_pred).sum())
                / y_true.shape[0])

    scorer = make_scorer(custom_score)
    score, _, pvalue = cval.permutation_test_score(
        svm, X, y, n_permutations=100, scoring=scorer, cv=cv, random_state=0)
    assert_almost_equal(score, .93, 2)
    assert_almost_equal(pvalue, 0.01, 3)

    # set random y
    y = np.mod(np.arange(len(y)), 3)

    score, scores, pvalue = cval.permutation_test_score(
        svm, X, y, n_permutations=30, cv=cv, scoring="accuracy")

    assert_less(score, 0.5)
    assert_greater(pvalue, 0.2)


def test_cross_val_generator_with_indices():
    X = np.array([[1, 2], [3, 4], [5, 6], [7, 8]])
    y = np.array([1, 1, 2, 2])
    labels = np.array([1, 2, 3, 4])
    # explicitly passing indices value is deprecated
    loo = cval.LeaveOneOut(4)
    lpo = cval.LeavePOut(4, 2)
    kf = cval.KFold(4, 2)
    skf = cval.StratifiedKFold(y, 2)
    lolo = cval.LeaveOneLabelOut(labels)
    lopo = cval.LeavePLabelOut(labels, 2)
    ps = cval.PredefinedSplit([1, 1, 2, 2])
    ss = cval.ShuffleSplit(2)
    for cv in [loo, lpo, kf, skf, lolo, lopo, ss, ps]:
        for train, test in cv:
            assert_not_equal(np.asarray(train).dtype.kind, 'b')
            assert_not_equal(np.asarray(train).dtype.kind, 'b')
            X[train], X[test]
            y[train], y[test]


@ignore_warnings
def test_cross_val_generator_with_default_indices():
    X = np.array([[1, 2], [3, 4], [5, 6], [7, 8]])
    y = np.array([1, 1, 2, 2])
    labels = np.array([1, 2, 3, 4])
    loo = cval.LeaveOneOut(4)
    lpo = cval.LeavePOut(4, 2)
    kf = cval.KFold(4, 2)
    skf = cval.StratifiedKFold(y, 2)
    lolo = cval.LeaveOneLabelOut(labels)
    lopo = cval.LeavePLabelOut(labels, 2)
    ss = cval.ShuffleSplit(2)
    ps = cval.PredefinedSplit([1, 1, 2, 2])
    for cv in [loo, lpo, kf, skf, lolo, lopo, ss, ps]:
        for train, test in cv:
            assert_not_equal(np.asarray(train).dtype.kind, 'b')
            assert_not_equal(np.asarray(train).dtype.kind, 'b')
            X[train], X[test]
            y[train], y[test]


def test_shufflesplit_errors():
    assert_raises(ValueError, cval.ShuffleSplit, 10, test_size=2.0)
    assert_raises(ValueError, cval.ShuffleSplit, 10, test_size=1.0)
    assert_raises(ValueError, cval.ShuffleSplit, 10, test_size=0.1,
                  train_size=0.95)
    assert_raises(ValueError, cval.ShuffleSplit, 10, test_size=11)
    assert_raises(ValueError, cval.ShuffleSplit, 10, test_size=10)
    assert_raises(ValueError, cval.ShuffleSplit, 10, test_size=8, train_size=3)
    assert_raises(ValueError, cval.ShuffleSplit, 10, train_size=1j)
    assert_raises(ValueError, cval.ShuffleSplit, 10, test_size=None,
                  train_size=None)


def test_shufflesplit_reproducible():
    # Check that iterating twice on the ShuffleSplit gives the same
    # sequence of train-test when the random_state is given
    ss = cval.ShuffleSplit(10, random_state=21)
    assert_array_equal(list(a for a, b in ss), list(a for a, b in ss))


def test_safe_split_with_precomputed_kernel():
    clf = SVC()
    clfp = SVC(kernel="precomputed")

    iris = load_iris()
    X, y = iris.data, iris.target
    K = np.dot(X, X.T)

    cv = cval.ShuffleSplit(X.shape[0], test_size=0.25, random_state=0)
    tr, te = list(cv)[0]

    X_tr, y_tr = cval._safe_split(clf, X, y, tr)
    K_tr, y_tr2 = cval._safe_split(clfp, K, y, tr)
    assert_array_almost_equal(K_tr, np.dot(X_tr, X_tr.T))

    X_te, y_te = cval._safe_split(clf, X, y, te, tr)
    K_te, y_te2 = cval._safe_split(clfp, K, y, te, tr)
    assert_array_almost_equal(K_te, np.dot(X_te, X_tr.T))


def test_cross_val_score_allow_nans():
    # Check that cross_val_score allows input data with NaNs
    X = np.arange(200, dtype=np.float64).reshape(10, -1)
    X[2, :] = np.nan
    y = np.repeat([0, 1], X.shape[0] / 2)
    p = Pipeline([
        ('imputer', Imputer(strategy='mean', missing_values='NaN')),
        ('classifier', MockClassifier()),
    ])
    cval.cross_val_score(p, X, y, cv=5)


def test_train_test_split_allow_nans():
    # Check that train_test_split allows input data with NaNs
    X = np.arange(200, dtype=np.float64).reshape(10, -1)
    X[2, :] = np.nan
    y = np.repeat([0, 1], X.shape[0] / 2)
    cval.train_test_split(X, y, test_size=0.2, random_state=42)


def test_permutation_test_score_allow_nans():
    # Check that permutation_test_score allows input data with NaNs
    X = np.arange(200, dtype=np.float64).reshape(10, -1)
    X[2, :] = np.nan
    y = np.repeat([0, 1], X.shape[0] / 2)
    p = Pipeline([
        ('imputer', Imputer(strategy='mean', missing_values='NaN')),
        ('classifier', MockClassifier()),
    ])
    cval.permutation_test_score(p, X, y, cv=5)


def test_check_cv_return_types():
    X = np.ones((9, 2))
    cv = cval.check_cv(3, X, classifier=False)
    assert_true(isinstance(cv, cval.KFold))

    y_binary = np.array([0, 1, 0, 1, 0, 0, 1, 1, 1])
    cv = cval.check_cv(3, X, y_binary, classifier=True)
    assert_true(isinstance(cv, cval.StratifiedKFold))

    y_multiclass = np.array([0, 1, 0, 1, 2, 1, 2, 0, 2])
    cv = cval.check_cv(3, X, y_multiclass, classifier=True)
    assert_true(isinstance(cv, cval.StratifiedKFold))

    X = np.ones((5, 2))
    y_multilabel = [[1, 0, 1], [1, 1, 0], [0, 0, 0], [0, 1, 1], [1, 0, 0]]
    cv = cval.check_cv(3, X, y_multilabel, classifier=True)
    assert_true(isinstance(cv, cval.KFold))

    y_multioutput = np.array([[1, 2], [0, 3], [0, 0], [3, 1], [2, 0]])
    cv = cval.check_cv(3, X, y_multioutput, classifier=True)
    assert_true(isinstance(cv, cval.KFold))


def test_cross_val_score_multilabel():
    X = np.array([[-3, 4], [2, 4], [3, 3], [0, 2], [-3, 1],
                  [-2, 1], [0, 0], [-2, -1], [-1, -2], [1, -2]])
    y = np.array([[1, 1], [0, 1], [0, 1], [0, 1], [1, 1],
                  [0, 1], [1, 0], [1, 1], [1, 0], [0, 0]])
    clf = KNeighborsClassifier(n_neighbors=1)
    scoring_micro = make_scorer(precision_score, average='micro')
    scoring_macro = make_scorer(precision_score, average='macro')
    scoring_samples = make_scorer(precision_score, average='samples')
    score_micro = cval.cross_val_score(clf, X, y, scoring=scoring_micro, cv=5)
    score_macro = cval.cross_val_score(clf, X, y, scoring=scoring_macro, cv=5)
    score_samples = cval.cross_val_score(clf, X, y,
                                         scoring=scoring_samples, cv=5)
    assert_almost_equal(score_micro, [1, 1 / 2, 3 / 4, 1 / 2, 1 / 3])
    assert_almost_equal(score_macro, [1, 1 / 2, 3 / 4, 1 / 2, 1 / 4])
    assert_almost_equal(score_samples, [1, 1 / 2, 3 / 4, 1 / 2, 1 / 4])


def test_cross_val_predict():
    boston = load_boston()
    X, y = boston.data, boston.target
    cv = cval.KFold(len(boston.target))

    est = Ridge()

    # Naive loop (should be same as cross_val_predict):
    preds2 = np.zeros_like(y)
    for train, test in cv:
        est.fit(X[train], y[train])
        preds2[test] = est.predict(X[test])

    preds = cval.cross_val_predict(est, X, y, cv=cv)
    assert_array_almost_equal(preds, preds2)

    preds = cval.cross_val_predict(est, X, y)
    assert_equal(len(preds), len(y))

    cv = cval.LeaveOneOut(len(y))
    preds = cval.cross_val_predict(est, X, y, cv=cv)
    assert_equal(len(preds), len(y))

    Xsp = X.copy()
    Xsp *= (Xsp > np.median(Xsp))
    Xsp = coo_matrix(Xsp)
    preds = cval.cross_val_predict(est, Xsp, y)
    assert_array_almost_equal(len(preds), len(y))

    preds = cval.cross_val_predict(KMeans(), X)
    assert_equal(len(preds), len(y))

    def bad_cv():
        for i in range(4):
            yield np.array([0, 1, 2, 3]), np.array([4, 5, 6, 7, 8])

    assert_raises(ValueError, cval.cross_val_predict, est, X, y, cv=bad_cv())


def test_cross_val_predict_input_types():
    clf = Ridge()
    # Smoke test
    predictions = cval.cross_val_predict(clf, X, y)
    assert_equal(predictions.shape, (10,))

    # test with multioutput y
    predictions = cval.cross_val_predict(clf, X_sparse, X)
    assert_equal(predictions.shape, (10, 2))

    predictions = cval.cross_val_predict(clf, X_sparse, y)
    assert_array_equal(predictions.shape, (10,))

    # test with multioutput y
    predictions = cval.cross_val_predict(clf, X_sparse, X)
    assert_array_equal(predictions.shape, (10, 2))

    # test with X and y as list
    list_check = lambda x: isinstance(x, list)
    clf = CheckingClassifier(check_X=list_check)
    predictions = cval.cross_val_predict(clf, X.tolist(), y.tolist())

    clf = CheckingClassifier(check_y=list_check)
    predictions = cval.cross_val_predict(clf, X, y.tolist())

    # test with 3d X and
    X_3d = X[:, :, np.newaxis]
    check_3d = lambda x: x.ndim == 3
    clf = CheckingClassifier(check_X=check_3d)
    predictions = cval.cross_val_predict(clf, X_3d, y)
    assert_array_equal(predictions.shape, (10,))


def test_cross_val_predict_pandas():
    # check cross_val_score doesn't destroy pandas dataframe
    types = [(MockDataFrame, MockDataFrame)]
    try:
        from pandas import Series, DataFrame
        types.append((Series, DataFrame))
    except ImportError:
        pass
    for TargetType, InputFeatureType in types:
        # X dataframe, y series
        X_df, y_ser = InputFeatureType(X), TargetType(y)
        check_df = lambda x: isinstance(x, InputFeatureType)
        check_series = lambda x: isinstance(x, TargetType)
        clf = CheckingClassifier(check_X=check_df, check_y=check_series)
        cval.cross_val_predict(clf, X_df, y_ser)


def test_sparse_fit_params():
    iris = load_iris()
    X, y = iris.data, iris.target
    clf = MockClassifier()
    fit_params = {'sparse_sample_weight': coo_matrix(np.eye(X.shape[0]))}
    a = cval.cross_val_score(clf, X, y, fit_params=fit_params)
    assert_array_equal(a, np.ones(3))


def test_check_is_partition():
    p = np.arange(100)
    assert_true(cval._check_is_partition(p, 100))
    assert_false(cval._check_is_partition(np.delete(p, 23), 100))

    p[0] = 23
    assert_false(cval._check_is_partition(p, 100))


def test_cross_val_predict_sparse_prediction():
    # check that cross_val_predict gives same result for sparse and dense input
    X, y = make_multilabel_classification(n_classes=2, n_labels=1,
                                          allow_unlabeled=False,
                                          return_indicator=True,
                                          random_state=1)
    X_sparse = csr_matrix(X)
    y_sparse = csr_matrix(y)
    classif = OneVsRestClassifier(SVC(kernel='linear'))
    preds = cval.cross_val_predict(classif, X, y, cv=10)
    preds_sparse = cval.cross_val_predict(classif, X_sparse, y_sparse, cv=10)
    preds_sparse = preds_sparse.toarray()
    assert_array_almost_equal(preds_sparse, preds)<|MERGE_RESOLUTION|>--- conflicted
+++ resolved
@@ -786,7 +786,7 @@
 
     # conversion of lists to arrays (deprecated?)
     with warnings.catch_warnings(record=True):
-        split = cval.train_test_split(X, X_s, y.tolist())
+        split = cval.train_test_split(X, X_s, y.tolist(), allow_lists=False)
     X_train, X_test, X_s_train, X_s_test, y_train, y_test = split
     assert_array_equal(X_train, X_s_train.toarray())
     assert_array_equal(X_test, X_s_test.toarray())
@@ -835,20 +835,18 @@
         assert_true(isinstance(X_train, InputFeatureType))
         assert_true(isinstance(X_test, InputFeatureType))
 
+
 def train_test_split_mock_pandas():
     # X mock dataframe
     X_df = MockDataFrame(X)
     X_train, X_test = cval.train_test_split(X_df)
     assert_true(isinstance(X_train, MockDataFrame))
     assert_true(isinstance(X_test, MockDataFrame))
-<<<<<<< HEAD
-=======
     with warnings.catch_warnings(record=True):
         # deprecated
         X_train_arr, X_test_arr = cval.train_test_split(X_df, allow_lists=False)
     assert_true(isinstance(X_train_arr, np.ndarray))
     assert_true(isinstance(X_test_arr, np.ndarray))
->>>>>>> da4f480a
 
 
 def test_cross_val_score_with_score_func_classification():
